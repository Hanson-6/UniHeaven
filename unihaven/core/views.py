import logging
from django.db.models import Q
from rest_framework import viewsets, status, filters
from rest_framework.decorators import api_view, action
from rest_framework.response import Response
from django.utils import timezone
from django.http import HttpResponse
import os
from django.conf import settings
from rest_framework.pagination import PageNumberPagination
from .utils import AddressLookupService, validate_required_fields

from .models import (
    Accommodation, Member, Specialist, University,
    Reservation, Rating, Campus, Owner, ActionLog
)

from .serializers import (
    AccommodationSerializer, MemberSerializer,
    CEDARSSpecialistSerializer, ReservationSerializer, RatingSerializer, CampusSerializer, ActionLogSerializer
)

logger = logging.getLogger(__name__)
    

# Using ViewSets to handle basic CRUD operations
class CampusViewSet(viewsets.ModelViewSet):
    queryset = Campus.objects.all()
    serializer_class = CampusSerializer

class AccommodationViewSet(viewsets.ModelViewSet):
    """
    ViewSet for Accommodation model, providing CRUD operations.
    """
    queryset = Accommodation.objects.all()
    serializer_class = AccommodationSerializer
    filter_backends = [filters.SearchFilter, filters.OrderingFilter]
    search_fields = ['name', 'building_name', 'description', 'type', 'address']
    ordering_fields = ['monthly_rent', 'num_bedrooms', 'num_beds', 'available_from']
    def get_serializer_context(self):
            context = super().get_serializer_context()
            if self.action in ['create', 'update']:
                context['allow_existing_email'] = True
            return context
    def create(self, request, *args, **kwargs):
        # Handle building_name lookup if needed
        if (request.data.get('building_name') and
                not all([
                    request.data.get('latitude'),
                    request.data.get('longitude'),
                    request.data.get('geo_address')
                ])):
            try:
                building_name = request.data.get('building_name')
                location_data = AddressLookupService.lookup_address(building_name)
                if location_data:
                    request_data = request.data.copy() if hasattr(request.data, 'copy') else dict(request.data)
                    request_data['latitude'] = location_data.get('latitude')
                    request_data['longitude'] = location_data.get('longitude')
                    request_data['geo_address'] = location_data.get('geo_address')
                else:
                    return Response(
                        {"error": "No address found for this building name. Please enter location data manually."},
                        status=status.HTTP_400_BAD_REQUEST
                    )
            except Exception as e:
                logger.exception(f"Failed to get location data for building '{building_name}'")
                return Response(
                    {"error": f"Failed to get location data: {str(e)}. Please enter location data manually."},
                    status=status.HTTP_400_BAD_REQUEST
                )
        else:
            request_data = request.data

        serializer = self.get_serializer(data=request_data)
        serializer.is_valid(raise_exception=True)
        accommodation = serializer.save()
        
        # Log the creation action
        specialist_id = request.data.get('specialist_id')
        universities = request_data.get('universities', [])
        ActionLog.objects.create(
            action_type="CREATE_ACCOMMODATION",
            user_type="SPECIALIST" if specialist_id else "SYSTEM",
            user_id=specialist_id,
            accommodation_id=accommodation.id,
            details=f"Created accommodation '{accommodation.name}' with universities {universities}"
        )
        
        headers = self.get_success_headers(serializer.data)
        return Response(serializer.data, status=status.HTTP_201_CREATED, headers=headers)

    @action(detail=False, methods=['get'], url_path='search')
    def search(self, request):
        """
        Search for accommodations using query parameters.
        Supports filters such as type, availability, price range, and also optional sorting by distance.
        Filters by the logged-in member's university and excludes accommodations with overlapping reservations.
        """
        accommodation_type = request.query_params.get('type')
        available_from = request.query_params.get('available_from')
        available_to = request.query_params.get('available_to')
        num_beds = request.query_params.get('num_beds')
        num_bedrooms = request.query_params.get('num_bedrooms')
        min_price = request.query_params.get('min_price')
        max_price = request.query_params.get('max_price')
        campus_id = request.query_params.get('campus_id')
        sort_by = request.query_params.get('sort_by', 'distance')
        member_id = request.query_params.get('member_id')  # Get the member_id to determine the university
    
        # when search, we must have provide "/?member_id=<id:int>"
        if not member_id:
            return Response({"error": "member_id is required for searching accommodations"}, status=status.HTTP_400_BAD_REQUEST)
        
        try:
            member = Member.objects.get(id=member_id)
            member_university = member.university
        except Member.DoesNotExist:
            return Response({"error": "Member not found"}, status=status.HTTP_404_NOT_FOUND)

        # Step 2: Filter accommodations by the member's university
        queryset = Accommodation.objects.filter(
            universities=member_university,  # Only include accommodations associated with the member's university
            is_available=True
        )

        # Step 3: Apply filters
        if accommodation_type:
            queryset = queryset.filter(type=accommodation_type)
        if available_from:
            queryset = queryset.filter(available_from__lte=available_from)
        if available_to:
            queryset = queryset.filter(available_to__gte=available_to)
        if num_beds:
            queryset = queryset.filter(num_beds__gte=num_beds)
        if num_bedrooms:
            queryset = queryset.filter(num_bedrooms__gte=num_bedrooms)
        if min_price:
            queryset = queryset.filter(monthly_rent__gte=min_price)
        if max_price:
            queryset = queryset.filter(monthly_rent__lte=max_price)

        # Step 4: Exclude accommodations with overlapping reservations
        if available_from and available_to:
            queryset = queryset.exclude(
                reservation__reserved_from__lt=available_to,
                reservation__reserved_to__gt=available_from,
                reservation__status__in=['PENDING', 'CONFIRMED']
            ).distinct()

        # Step 5: Sorting
        if sort_by == 'price_asc':
            queryset = queryset.order_by('monthly_rent')
            serializer = self.get_serializer(queryset, many=True)
            return Response(serializer.data)
        elif sort_by == 'price_desc':
            queryset = queryset.order_by('-monthly_rent')
            serializer = self.get_serializer(queryset, many=True)
            return Response(serializer.data)

        # Sorting by distance to a campus
        if campus_id:
            try:
                campus = Campus.objects.get(id=campus_id)
                # Calculate distance for each accommodation
                accommodations_with_distance = [
                    (accommodation, accommodation.calculate_distance(campus))
                    for accommodation in queryset
                ]
                accommodations_with_distance.sort(key=lambda x: x[1])
                data = []
                for accommodation, distance in accommodations_with_distance:
                    serializer = self.get_serializer(accommodation)
                    acc_data = serializer.data
                    acc_data['distance'] = round(distance, 2)
                    data.append(acc_data)
                return Response(data)
            except Campus.DoesNotExist:
                return Response({"error": "Campus not found"}, status=status.HTTP_404_NOT_FOUND)

        serializer = self.get_serializer(queryset, many=True)
        return Response(serializer.data)

    @action(detail=True, methods=['post'])
    def reserve(self, request, pk=None):
        """
        Reserve this accommodation.
        Expects fields: member_id, reserved_from, reserved_to, contact_name, contact_phone.
        """
        accommodation = self.get_object()
        if not accommodation.is_available:
            return Response({"error": "Accommodation not available"}, status=status.HTTP_400_BAD_REQUEST)
        
        try:
            validate_required_fields(request.data, ['member_id', 'reserved_from', 'reserved_to', 'contact_name', 'contact_phone'])
        except ValueError as e:
            return Response({"error": str(e)}, status=status.HTTP_400_BAD_REQUEST)
        
        serializer = ReservationSerializer(data={
            'accommodation': accommodation.id,
            'member': request.data.get('member_id'),
            'reserved_from': request.data.get('reserved_from'),
            'reserved_to': request.data.get('reserved_to'),
            'contact_name': request.data.get('contact_name'),
            'contact_phone': request.data.get('contact_phone'),
            'status': 'PENDING'
        })
        if serializer.is_valid():
            reservation = serializer.save()
            # Mark the accommodation as unavailable
            accommodation.is_available = False
            accommodation.save()
            # Log the action
            ActionLog.objects.create(
                action_type="CREATE_RESERVATION",
                user_type="MEMBER",
                user_id=reservation.member.id,
                accommodation_id=accommodation.id,
                reservation_id=reservation.id,
                details=f"Created reservation for '{accommodation.name}'"
            )
            return Response(serializer.data, status=status.HTTP_201_CREATED)
        return Response(serializer.errors, status=status.HTTP_400_BAD_REQUEST)

    @action(detail=True, methods=['post'])
    def mark_unavailable(self, request, pk=None):
        """
        Mark this accommodation as unavailable.
        Optionally log the specialist who performed the action.
        """
        accommodation = self.get_object()
        accommodation.is_available = False
        accommodation.save()
        specialist_id = request.data.get('specialist_id')
        if specialist_id:
            try:
                specialist = Specialist.objects.get(pk=specialist_id)
                ActionLog.objects.create(
                    action_type="MARK_UNAVAILABLE",
                    user_type="SPECIALIST",
                    user_id=specialist.id,
                    accommodation_id=accommodation.id,
                    details=f"Marked accommodation '{accommodation.name}' as unavailable"
                )
            except Specialist.DoesNotExist:
                ActionLog.objects.create(
                    action_type="MARK_UNAVAILABLE",
                    accommodation_id=accommodation.id,
                    details=f"Marked accommodation '{accommodation.name}' as unavailable"
                )
        else:
            ActionLog.objects.create(
                action_type="MARK_UNAVAILABLE",
                accommodation_id=accommodation.id,
                details=f"Marked accommodation '{accommodation.name}' as unavailable"
            )
        return Response({"status": "Accommodation marked as unavailable"}, status=status.HTTP_200_OK)

    def destroy(self, request, *args, **kwargs):
        accommodation = self.get_object()
        active_reservations = Reservation.objects.filter(
            accommodation=accommodation,
            status__in=['PENDING', 'CONFIRMED']
        ).exists()
        if active_reservations:
            return Response({"error": "Cannot delete accommodation with active reservations"},
                            status=status.HTTP_400_BAD_REQUEST)
        name = accommodation.name
        self.perform_destroy(accommodation)
        specialist_id = request.data.get('specialist_id')
        if specialist_id:
            try:
                specialist = Specialist.objects.get(pk=specialist_id)
                ActionLog.objects.create(
                    action_type="DELETE_ACCOMMODATION",
                    user_type="SPECIALIST",
                    user_id=specialist.id,
                    details=f"Deleted accommodation '{name}'"
                )
            except Specialist.DoesNotExist:
                ActionLog.objects.create(
                    action_type="DELETE_ACCOMMODATION",
                    details=f"Deleted accommodation '{name}'"
                )
        else:
            ActionLog.objects.create(
                action_type="DELETE_ACCOMMODATION",
                details=f"Deleted accommodation '{name}'"
            )
        return Response({"status": f"Accommodation '{name}' successfully deleted"}, status=status.HTTP_200_OK)

class ReservationViewSet(viewsets.ModelViewSet):
    """
    ViewSet for Reservation model, providing CRUD operations.
    """
    queryset = Reservation.objects.all()
    serializer_class = ReservationSerializer

    @action(detail=True, methods=['post'], url_path='cancel')
    def cancel(self, request, pk=None):
        """
        Cancel a reservation if it is not yet confirmed.
        Changes status to 'CANCELLED' and marks the associated accommodation as available.
        """
        reservation = self.get_object()
        if reservation.status == 'CONFIRMED':
            return Response(
                {"error": "Cannot cancel a confirmed reservation"},
                status=status.HTTP_400_BAD_REQUEST
            )
        
        old_status = reservation.status
        reservation.status = 'CANCELLED'
        reservation.save()
        
        # Mark associated accommodation as available
        accommodation = reservation.accommodation
        accommodation.is_available = True
        accommodation.save()

        # Log the action for auditing
        ActionLog.objects.create(
            action_type="CANCEL_RESERVATION",
            user_type="MEMBER",
            user_id=reservation.member.id,
            accommodation_id=accommodation.id,
            reservation_id=reservation.id,
            details=f"Reservation cancelled; status changed from {old_status} to CANCELLED"
        )
        return Response(
            {"status": "Reservation cancelled successfully"},
            status=status.HTTP_200_OK
        )

    @action(detail=True, methods=['post'], url_path='update-status')
    def update_status(self, request, pk=None):
        """
        Update the status of a reservation.
        Expects a POST with a 'status' field representing the new status.
        """
        reservation = self.get_object()
        new_status = request.data.get('status')
        valid_statuses = [s[0] for s in Reservation.STATUS_CHOICES]
        if not new_status or new_status not in valid_statuses:
            return Response(
                {"error": "Invalid status value"},
                status=status.HTTP_400_BAD_REQUEST
            )

        old_status = reservation.status
        reservation.status = new_status
        reservation.save()

        # Additional logic based on status change
        if new_status == 'CONFIRMED' and old_status == 'PENDING':
            # For example, notify the member that their reservation is confirmed.
            pass
        elif new_status == 'COMPLETED' and old_status != 'COMPLETED':
            # Perhaps enable rating for the reservation here.
            pass
        elif new_status == 'CANCELLED' and old_status != 'CANCELLED':
            # In case the reservation gets cancelled, mark accommodation as available.
            accommodation = reservation.accommodation
            accommodation.is_available = True
            accommodation.save()

        # Log the status update action
        ActionLog.objects.create(
            action_type="UPDATE_RESERVATION_STATUS",
            user_type="MEMBER",
            user_id=reservation.member.id,
            accommodation_id=reservation.accommodation.id,
            reservation_id=reservation.id,
            details=f"Reservation status updated from {old_status} to {new_status}"
        )

        serializer = ReservationSerializer(reservation)
        return Response(serializer.data, status=status.HTTP_200_OK)

class MemberViewSet(viewsets.ModelViewSet):
    """
    ViewSet for Member model, providing CRUD operations.
    """
    queryset = Member.objects.all()
    serializer_class = MemberSerializer

    @action(detail=True, methods=['get'], url_path='reservations')
    def reservations(self, request, pk=None):
        member = self.get_object()
        reservations = Reservation.objects.filter(member=member)
        serializer = ReservationSerializer(reservations, many=True, context={'request': request})
        return Response(serializer.data)

class SpecialistViewSet(viewsets.ModelViewSet):
    """
    ViewSet for Specialist model, providing CRUD operations.
    """
    queryset = Specialist.objects.all()
    serializer_class = CEDARSSpecialistSerializer

class RatingViewSet(viewsets.ReadOnlyModelViewSet):
    """
    ViewSet for Rating model, providing read-only operations along with custom actions:
    - 'moderate': to moderate a specific rating.
    - 'pending': to retrieve all ratings that have not yet been moderated.
    """
    queryset = Rating.objects.all()
    serializer_class = RatingSerializer

    def get_queryset(self):
        queryset = Rating.objects.all()
        accommodation_id = self.request.query_params.get('accommodation')
        if accommodation_id:
            queryset = queryset.filter(accommodation__id=accommodation_id)
        return queryset

    @action(detail=True, methods=['post'], url_path='moderate')
    def moderate(self, request, pk=None):
        """
        Moderate a specific rating.
        
        Expects:
        - specialist_id: ID of the Specialist performing moderation.
        - is_approved: Boolean indicating approval (default is True).
        - moderation_note: Optional note explaining the decision.
        
        Returns the updated rating data along with a status message.
        """
        try:
            rating = self.get_object()
        except Rating.DoesNotExist:
            return Response(
                {"error": "Rating not found"},
                status=status.HTTP_404_NOT_FOUND
            )
        
        specialist_id = request.data.get('specialist_id')
        if not specialist_id:
            return Response(
                {"error": "Specialist ID is required"},
                status=status.HTTP_400_BAD_REQUEST
            )
        
        try:
            specialist = Specialist.objects.get(pk=specialist_id)
        except Specialist.DoesNotExist:
            return Response(
                {"error": "Specialist not found"},
                status=status.HTTP_404_NOT_FOUND
            )
        
        is_approved = request.data.get('is_approved', True)
        moderation_note = request.data.get('moderation_note', '')
        
        rating.is_approved = is_approved
        rating.moderated_by = specialist
        rating.moderation_date = timezone.now()
        rating.moderation_note = moderation_note
        rating.save()
        
        # Log the moderation action for auditing purposes.
        ActionLog.objects.create(
            action_type="MODERATE_RATING",
            user_type="SPECIALIST",
            user_id=specialist.id,
            accommodation_id=rating.accommodation.id,
            rating_id=rating.id,
            details=f"Rating {'approved' if is_approved else 'rejected'}: {moderation_note}"
        )
        
        serializer = self.get_serializer(rating)
        return Response({
            "status": f"Rating {'approved' if is_approved else 'rejected'}",
            "rating": serializer.data
        }, status=status.HTTP_200_OK)

    @action(detail=False, methods=['get'], url_path='pending')
    def pending(self, request):
        """
        Retrieve all ratings that have not yet been moderated.
        This endpoint returns ratings where 'moderated_by' is null, ordered by the creation time.
        """
        pending_ratings = Rating.objects.filter(moderated_by__isnull=True).order_by('created_at')
        # Set up the paginator
        paginator = PageNumberPagination()
        paginator.page_size = 10  # or your desired page size
        page = paginator.paginate_queryset(pending_ratings, request)
        serializer = self.get_serializer(page, many=True)
        return paginator.get_paginated_response(serializer.data)

@api_view(['GET'])
def get_action_logs(request):
    """
    Get a list of action logs for audit purposes.
    """
    # Parse filtering parameters
    action_type = request.query_params.get('action_type')
    user_type = request.query_params.get('user_type')
    user_id = request.query_params.get('user_id')
    accommodation_id = request.query_params.get('accommodation_id')
    start_date = request.query_params.get('start_date')
    end_date = request.query_params.get('end_date')
    
    # Start with all logs
    logs = ActionLog.objects.all()
    
    # Apply filters
    if action_type:
        logs = logs.filter(action_type=action_type)
    if user_type:
        logs = logs.filter(user_type=user_type)
    if user_id:
        logs = logs.filter(user_id=user_id)
    if accommodation_id:
        logs = logs.filter(accommodation_id=accommodation_id)
    if start_date:
        logs = logs.filter(created_at__gte=start_date)
    if end_date:
        logs = logs.filter(created_at__lte=end_date)
    
    # Pagination
    paginator = PageNumberPagination()
    paginator.page_size = 20
    result_page = paginator.paginate_queryset(logs, request)
    if not result_page:
        return Response({"error": "No logs found"}, status=status.HTTP_404_NOT_FOUND)
<<<<<<< HEAD
    
    serializer = ActionLogSerializer(result_page, many=True)
    return paginator.get_paginated_response(serializer.data)
=======

def serve_static_schema(request):
    with open(os.path.join(settings.BASE_DIR, 'schema.yaml'), 'r') as f:
        schema_content = f.read()
    return HttpResponse(schema_content, content_type='application/yaml')
>>>>>>> 19120527
<|MERGE_RESOLUTION|>--- conflicted
+++ resolved
@@ -524,14 +524,11 @@
     result_page = paginator.paginate_queryset(logs, request)
     if not result_page:
         return Response({"error": "No logs found"}, status=status.HTTP_404_NOT_FOUND)
-<<<<<<< HEAD
     
     serializer = ActionLogSerializer(result_page, many=True)
     return paginator.get_paginated_response(serializer.data)
-=======
 
 def serve_static_schema(request):
     with open(os.path.join(settings.BASE_DIR, 'schema.yaml'), 'r') as f:
         schema_content = f.read()
-    return HttpResponse(schema_content, content_type='application/yaml')
->>>>>>> 19120527
+    return HttpResponse(schema_content, content_type='application/yaml')